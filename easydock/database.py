--- conflicted
+++ resolved
@@ -16,10 +16,7 @@
 from easydock import read_input
 from easydock.preparation_for_docking import mol_is_3d
 from easydock.auxiliary import take, mol_name_split, timeout, expand_path
-<<<<<<< HEAD
 from easydock.preparation_for_docking import pdbqt2molblock
-from easydock.protonation import protonate_chemaxon, read_protonate_chemaxon, protonate_dimorphite, read_smiles, protonate_pkasolver, protonate_molgpka
-=======
 from easydock.protonation import (
     protonate_chemaxon,
     read_protonate_chemaxon,
@@ -29,7 +26,6 @@
     protonate_molgpka,
     protonate_apptainer
 )
->>>>>>> f7fd8e5c
 from rdkit import Chem
 from rdkit.Chem import AllChem
 from rdkit.Chem.EnumerateStereoisomers import EnumerateStereoisomers, StereoEnumerationOptions
