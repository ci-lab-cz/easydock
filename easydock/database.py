import time
import os
import sqlite3
import sys
import tempfile
from copy import deepcopy
from functools import partial

import yaml
from easydock import read_input
from easydock.preparation_for_docking import mol_is_3d
from easydock.auxiliary import take, mol_name_split, empty_func, empty_generator
from easydock.protonation import protonate_chemaxon, read_protonate_chemaxon, protonate_dimorphite, read_smiles, protonate_pkasolver
from rdkit import Chem
from rdkit.Chem import AllChem
from rdkit.Chem.EnumerateStereoisomers import EnumerateStereoisomers, StereoEnumerationOptions
from rdkit.Chem.SaltRemover import SaltRemover


def create_db(db_fname, args, args_to_save=(), config_args_to_save=('protein', 'protein_setup'), unique_smi=False):
    """
    Create empty database structure and the setup table, which is filled with values. To setup table two fields are
    always stored: yaml file with all input args of the docking script and yaml file with docking config
    :param db_fname: file name of output DB
    :param args: argparse namespace
    :param args_to_save: list of arg names which values are file names which content should be stored as separate
                         fields in setup table
    :param config_args_to_save: list of arg names from config file which values are file names which content should be
                                stored as separate fields in setup table
    :param unique_smi: whether to create a table with UNIQUE constraint on smi field
    :return:
    """
    os.makedirs(os.path.dirname(os.path.abspath(db_fname)), exist_ok=True)
    conn = sqlite3.connect(db_fname)
    cur = conn.cursor()
    cur.execute(f"""CREATE TABLE IF NOT EXISTS mols
                (
                 id TEXT,
                 stereo_id TEXT,
                 smi TEXT {'UNIQUE' if unique_smi else ''},
                 smi_protonated TEXT,
                 source_mol_block TEXT,
                 source_mol_block_protonated TEXT,
                 docking_score REAL,
                 pdb_block TEXT,
                 mol_block TEXT,
                 dock_time REAL,
                 time TEXT,
                 PRIMARY KEY (id, stereo_id)
                )""")

    # this will create a setup table with the first item in YAML format which contains all input args, and additional
    # fields with names identical to selected arg names pointed out on text files (e.g config, protein.pdbqt,
    # protein setup file, etc). These additional fields will store content of those files as TEXT
    args_fields = ['yaml', 'config']
    if isinstance(args_to_save, (list, tuple, set)):
        args_fields += list(args_to_save)
    if isinstance(config_args_to_save, (list, tuple, set)):
        args_fields += list(config_args_to_save)
    if len(set(args_fields)) < len(args_fields):
        raise ValueError('Some arguments which will be stored to DB as separate fields with text files content are '
                         'duplicated. Please fix this.\n')

    sql = f"CREATE TABLE setup ({', '.join(v + ' TEXT' for v in args_fields)})"
    cur.execute(sql)
    conn.commit()

    d = deepcopy(args.__dict__)
    values = [yaml.safe_dump(d), open(d['config']).read()]

    for v in args_to_save:
        if d[v] is not None:
            values.append(open(d[v]).read())
        else:
            values.append(None)

    config_dict = yaml.safe_load(open(args.config))
    for v in config_args_to_save:
        if config_dict[v] is not None:
            values.append(open(config_dict[v]).read())
        else:
            values.append(None)

    cur.execute(f"INSERT INTO setup VALUES ({','.join('?' * len(values))})", values)
    conn.commit()

    conn.close()


def restore_setup_from_db(db_fname):
    """
    Reads stored YAML and creates temporary text files from additional fields in the setup table.
    Returns a dictionary of args and values to be assigned to argparse namespace
    :param db_fname: SQLite DB file name
    :return: dictionary of arguments and their values
    """
    conn = sqlite3.connect(db_fname)
    cur = conn.cursor()
    res = cur.execute('SELECT * FROM setup')
    colnames = [d[0] for d in res.description]
    values = [v for v in res][0]
    values = dict(zip(colnames, values))
    conn.close()

    d = yaml.safe_load(values['yaml'])
    c = yaml.safe_load(values['config'])

    del values['yaml']

    tmpfiles = []

    try:

        for colname, value in values.items():
            if colname == 'config':
                continue
            if colname in list(d.keys()):
                suffix = '.' + d[colname].rsplit('.', 1)[1]
                tmppath = tempfile.mkstemp(suffix=suffix, text=True)
                d[colname] = tmppath[1]
                tmpfiles.append(tmppath[1])
            elif colname in c.keys():
                suffix = '.' + c[colname].rsplit('.', 1)[1]
                tmppath = tempfile.mkstemp(suffix=suffix, text=True)
                c[colname] = tmppath[1]
                tmpfiles.append(tmppath[1])
            else:
                raise KeyError(f'During loading no relevant argument name was found to match the loading field name: {colname}')
            open(tmppath[1], 'wt').write(value)

        tmppath = tempfile.mkstemp(suffix='.yml', text=True)
        d['config'] = tmppath[1]
        tmpfiles.append(tmppath[1])
        with open(tmppath[1], 'wt') as f:
            yaml.safe_dump(c, f)

    except Exception as e:
        for fname in tmpfiles:
            os.unlink(fname)
        raise e

    return d, tmpfiles


def get_isomers(mol, max_stereoisomers=1):
    opts = StereoEnumerationOptions(tryEmbedding=True, maxIsomers=max_stereoisomers, rand=0xf00d)
    # this is a workaround for rdkit issue - if a double bond has STEREOANY it will cause errors at
    # stereoisomer enumeration, we replace STEREOANY with STEREONONE in these cases
    try:
        isomers = tuple(EnumerateStereoisomers(mol, options=opts))
    except RuntimeError:
        for bond in mol.GetBonds():
            if bond.GetStereo() == Chem.BondStereo.STEREOANY:
                bond.SetStereo(Chem.BondStereo.STEREONONE)
        isomers = tuple(EnumerateStereoisomers(mol,options=opts))
    return isomers


def generate_init_data(mol_input, max_stereoisomers, prefix):
    mol, mol_name = mol_input
    if prefix:
        mol_name = f'{prefix}-{mol_name}'
    if mol_is_3d(mol):
        smi = Chem.MolToSmiles(mol, isomericSmiles=True)
        return [['mol', (mol_name, 0, smi, Chem.MolToMolBlock(mol))]]

    else:
        isomer_list = []
        isomers = get_isomers(mol, max_stereoisomers)
        for stereo_id, stereo_mol in enumerate(isomers):
            smi = Chem.MolToSmiles(stereo_mol, isomericSmiles=True)
            isomer_list.append(['smi', (mol_name, stereo_id, smi)])
        return isomer_list

def init_db(db_fname, input_fname, ncpu, max_stereoisomers=1, prefix=None):
    Chem.SetDefaultPickleProperties(Chem.PropertyPickleOptions.AllProps)
    start_init = time.time()

    pool = Pool(processes=ncpu)
    conn = sqlite3.connect(db_fname)
    cur = conn.cursor()
    data_smi = []  # non 3D structures
    data_mol = []  # 3D structures
<<<<<<< HEAD
    load_data_params = partial(generate_init_data, max_stereoisomers=max_stereoisomers, prefix=prefix)

    data_list = pool.map(load_data_params, read_input.read_input(input_fname), chunksize=1)

    for unique_id_data in data_list:
        try:
            for unique_stereo_id_data in unique_id_data:
                stdin_format, data = unique_stereo_id_data[0], unique_stereo_id_data[1]
                if stdin_format == 'smi':
                    data_smi.append(data)
                elif stdin_format == 'mol':
                    data_mol.append(data)
        except TypeError:
            pass

=======
    salt_remover = SaltRemover()
    for mol, mol_name in read_input.read_input(input_fname):
        if len(Chem.GetMolFrags(mol, asMols=False, sanitizeFrags=False)) > 1:
            mol = salt_remover.StripMol(mol, dontRemoveEverything=True)
            if len(Chem.GetMolFrags(mol, asMols=False, sanitizeFrags=False)) > 1:
                sys.stderr.write(f'EASYDOCK Warning: molecule {mol.GetProp("_Name")} was skipped, because it has multiple components which could not be fixed by SaltRemover\n')
                continue
            sys.stderr.write(f'EASYDOCK Warning: molecule {mol.GetProp("_Name")}, salts were sripped\n')
        if prefix:
            mol_name = f'{prefix}-{mol_name}'
        if mol_is_3d(mol):
            smi = Chem.MolToSmiles(mol, isomericSmiles=True)
            data_mol.append((mol_name, 0, smi, Chem.MolToMolBlock(mol)))
        else:
            isomers = get_isomers(mol, max_stereoisomers)
            for stereo_id, stereo_mol in enumerate(isomers):
                smi = Chem.MolToSmiles(stereo_mol, isomericSmiles=True)
                data_smi.append((mol_name, stereo_id, smi))
>>>>>>> d67dd857
    cur.executemany(f'INSERT INTO mols (id, stereo_id, smi) VALUES(?, ?, ?)', data_smi)
    cur.executemany(f'INSERT INTO mols (id, stereo_id, smi, source_mol_block) VALUES(?, ?, ?, ?)', data_mol)
    conn.commit()
 
    end_init = time.time()
    print('Initialising data finished in ' + str(end_init - start_init), flush=True)


def get_protonation_arg_value(db_conn):
    """
    Returns True if molecules have to be protonated and False otherwise
    :param db_conn:
    :return:
    """
    d = yaml.safe_load(db_conn.execute("SELECT yaml FROM setup").fetchone()[0])
    return d['protonation'] is not None


def update_db(db_conn, mol_id, data, table_name='mols', commit=True):
    """

    :param db_conn:
    :param mol_id: is of a molecule to update values
    :param data: dict of column names and values to update
    :param table_name:
    :return:
    """
    if data:    
        mol_id, stereo_id = mol_id.rsplit('_',1)
        cols, values = zip(*data.items())
        db_conn.execute(f"""UPDATE {table_name}
                           SET {', '.join(['%s = ?'] * len(cols))},
                               time = CURRENT_TIMESTAMP
                           WHERE
                               id = ? AND stereo_id = ?
                        """ % cols, list(values) + [mol_id,stereo_id])
        if commit:
            db_conn.commit()


def insert_db(db_fname, data, cols=None, table_name='mols'):
    """

    :param db_fname:
    :param data: list of values to insert or a list of lists to insert multiple records
    :param cols: list of corresponding column names in the same order
    :param table_name:
    :return:
    """
    conn = sqlite3.connect(db_fname)
    if data:
        # transform data to list of lists to perform executemany and be compatible with data if it is lists of lists
        if not isinstance(data[0], (list, tuple)):
            data = [data]
        cur = conn.cursor()
        ncols = len(data[0])
        if cols is None:
            cur.executemany(f"INSERT OR IGNORE INTO {table_name} VAlUES({','.join('?' * ncols)})", data)
        else:
            cols = ', '.join(cols)
            cur.executemany(f"INSERT OR IGNORE INTO {table_name} ({cols}) VAlUES({','.join('?' * ncols)})", data)
        conn.commit()


def save_sdf(db_fname):
    sdf_fname = os.path.splitext(db_fname)[0] + '.sdf'
    with open(sdf_fname, 'wt') as w:
        conn = sqlite3.connect(db_fname)
        cur = conn.cursor()
        for mol_block, mol_name, score in cur.execute('SELECT mol_block, id, MIN(docking_score) '
                                                      'FROM mols '
                                                      'WHERE docking_score IS NOT NULL '
                                                      'AND mol_block IS NOT NULL GROUP BY id'):
            # update mol name in mol block by removing stereo_id
            mol_id, mol_block = mol_block.split('\n', 1)
            mol_block = mol_id.rsplit('_', 1)[0] + '\n' + mol_block
            w.write(mol_block + '\n')
            w.write(f'>  <ID>\n{mol_name}\n\n')
            w.write(f'>  <docking_score>\n{score}\n\n')
            w.write('$$$$\n')
        sys.stderr.write(f'Best poses were saved to {sdf_fname}\n')


def select_mols_to_dock(db_conn, table_name='mols', add_sql=None):
    """
    Select molecules for docking from a given table using additional selection conditions
    :param db_conn:
    :param table_name:
    :param add_sql: additional SQL query which is appended the SQL query which returns molecules for docking,
                    e.g. "AND id IN ('MOL1', 'MOL2')" or "AND iteration=(SELECT MAX(iteration) FROM mols)"
    :return: list of tuples (mol_id, smi) or (mol_id, mol_block). They can be mixed if the DB is not consistently
             filled, but this is not an issue if use proper parsing function
    """
    protonation_status = get_protonation_arg_value(db_conn)
    cur = db_conn.cursor()
    smi_field_name = 'smi_protonated' if protonation_status else 'smi'
    mol_field_name = 'source_mol_block_protonated' if protonation_status else 'source_mol_block'

    sql = f"""SELECT id, stereo_id, {smi_field_name}, {mol_field_name}
              FROM {table_name}
              WHERE docking_score IS NULL AND 
                    (({smi_field_name} IS NOT NULL AND {smi_field_name != ''}) OR 
                     ({mol_field_name} IS NOT NULL AND {mol_field_name != ''})) """
    if isinstance(add_sql, str) and add_sql:
        sql += add_sql
    for mol_id, stereo_id, smi, mol_block in cur.execute(sql):
        if mol_block is None:
            mol = Chem.MolFromSmiles(smi)
        else:
            mol = Chem.MolFromMolBlock(mol_block, removeHs=False)
        if mol:
            mol.SetProp('_Name', mol_id + '_' + stereo_id)
            yield mol


def add_protonation(db_fname, program='chemaxon', tautomerize=True, table_name='mols', add_sql='', ncpu=1):
    '''
    Protonate SMILES by Chemaxon cxcalc utility to get molecule ionization states at pH 7.4
    :param db_fname:
    :param program: name of the prorgam to use
    :param tautomerize: get a major tautomer at protonation
    :param table_name: table name with molecules to protonate
    :param add_sql: additional SQL query to be appended to the SQL query to retrieve molecules for protonation,
                    e.g. "AND id IN ('MOL1', 'MOL2')" or "AND iteration=(SELECT MAX(iteration) FROM mols)".
    :return:
    '''
    conn = sqlite3.connect(db_fname)

    try:
        cur = conn.cursor()

        # SMiLES only
        sql = f"""SELECT smi, id || '_' || stereo_id 
                  FROM {table_name} 
                  WHERE docking_score is NULL AND smi_protonated is NULL AND source_mol_block is NULL """
        sql += add_sql
        data_list_smi = list(cur.execute(sql))

        # mol_block only
        sql = f"""SELECT smi, id || '_' || stereo_id 
                  FROM {table_name} 
                  WHERE docking_score is NULL AND smi_protonated is NULL AND source_mol_block is NOT NULL """
        sql += add_sql
        data_list_mol = list(cur.execute(sql))

        if not data_list_smi and not data_list_mol:
            sys.stderr.write(f'no molecules to protonate\n')
            return

        smi_names = set(mol_name for smi, mol_name in data_list_smi)
        mol_names = set(mol_name for smi, mol_name in data_list_mol)

        output_data_smi = []
        output_data_mol = []

        with tempfile.NamedTemporaryFile(suffix='.smi', mode='w', encoding='utf-8') as tmp:
            for smi, mol_name in data_list_smi + data_list_mol:
                tmp.write(f'{smi}\t{mol_name}\n')
            tmp.flush()

            fd, output = tempfile.mkstemp()  # use output file to avoid overflow of stdout in extreme cases

            try:

                if program == 'chemaxon':
                    protonate_func = partial(protonate_chemaxon, tautomerize=tautomerize)
                    read_func = read_protonate_chemaxon
                elif program == 'dimorphite':
                    protonate_func = partial(protonate_dimorphite, ncpu=ncpu)
                    read_func = read_smiles
                elif program == 'pkasolver':
                    protonate_func = partial(protonate_pkasolver, ncpu=ncpu)
                    read_func = read_smiles
                else:
                    protonate_func = empty_func
                    read_func = empty_generator

                protonate_func(input_fname=tmp.name, output_fname=output)

                for smi, mol_name in read_func(output):

                    try:
                        cansmi = Chem.CanonSmiles(smi)
                    except:
                        sys.stderr.write(f'EASYDOCK ERROR: {mol_name}, smiles {smi} obtained after protonation '
                                         f'could not be read by RDKit. The molecule was skipped.\n')
                        continue

                    mol_id, stereo_id = mol_name_split(mol_name)

                    if mol_name in smi_names:
                        output_data_smi.append((cansmi, mol_id, stereo_id))
                    elif mol_name in mol_names:
                        try:
                            # mol block in chemaxon sdf is an input molecule but with 2D structure
                            # because input is SMILES
                            # to assign proper 3D coordinates we load 3D mol from DB, make all bonds single,
                            # remove Hs and assign bond orders from SMILES
                            # this should work even if a generated tautomer differs from the input molecule
                            mol3d = get_mol(conn, mol_id, stereo_id, field_name='source_mol_block')
                            mol3d = Chem.RemoveHs(Chem.RWMol(mol3d))
                            for b in mol3d.GetBonds():
                                b.SetBondType(Chem.BondType.SINGLE)
                            ref_mol = Chem.RemoveHs(Chem.MolFromSmiles(cansmi))
                            mol = AllChem.AssignBondOrdersFromTemplate(ref_mol, mol3d)
                            Chem.AssignStereochemistryFrom3D(mol)  # not sure whether it is necessary
                            output_data_mol.append((cansmi, Chem.MolToMolBlock(mol), mol_id, stereo_id))
                        except ValueError:
                            continue

            finally:
                os.remove(output)
                os.close(fd)

        cur.executemany(f"""UPDATE {table_name}
                       SET 
                           smi_protonated = ?
                       WHERE
                           id = ? AND
                           stereo_id = ?
                    """, output_data_smi)
        cur.executemany(f"""UPDATE {table_name}
                       SET 
                           smi_protonated = ?, 
                           source_mol_block_protonated = ?
                       WHERE
                           id = ? AND
                           stereo_id = ?
                    """, output_data_mol)
        conn.commit()

    finally:
        conn.close()


def select_from_db(cur, sql, values):
    """
    It makes SELECTs by chunks and works if too many values should be returned from DB.
    Workaround of the limitation of SQLite3 on the number of values in a query (https://www.sqlite.org/limits.html,
    section 9).
    :param cur: cursor or connection to db
    :param sql: SQL query, where a single question mark identify position where to insert multiple values, e.g.
                "SELECT smi FROM mols WHERE id IN (?)". This question mark will be replaced with multiple ones.
                So, only one such a symbol should be present in the query.
    :param values: list of values which will substitute the question mark in the query
    :return: generator over results retrieved from DB
    """
    if sql.count('?') > 1:
        raise ValueError('SQL query should contain only one question mark.')
    chunks = iter(partial(take, 32000, iter(values)), [])  # split values on chunks with up to 32000 items
    for chunk in chunks:
        for item in cur.execute(sql.replace('?', ','.join('?' * len(chunk))), chunk):
            yield item


def get_mols(conn, mol_ids, field_name='mol_block'):
    """
    Returns list of Mol objects from docking DB, order is arbitrary, molecules with errors will be silently skipped
    :param conn: connection to docking DB
    :param mol_ids: list of molecule ids (ignores stereo_id)
    :param field_name: name of the field from which a molecule should be retrieved
    :return: list of RDKit Mol objects
    """
    if field_name in ['mol_block', 'source_mol_block']:
        func = partial(Chem.MolFromMolBlock, removeHs=False)
    elif field_name in ['smi']:
        func = Chem.MolFromSmiles
    else:
        raise AttributeError(f'Wrong field name was specified for a get_mols functions. '
                             f'Allowed: mol_block, source_mol_block, smi. Supplied: {field_name}')

    cur = conn.cursor()
    # one "?" because we use the special retrieve function - select_from_db - which does it in chunks
    sql = f'SELECT {field_name} FROM mols WHERE id IN (?) AND {field_name} IS NOT NULL'

    mols = []
    for items in select_from_db(cur, sql, mol_ids):
        m = func(items[0])
        if m:
            Chem.AssignStereochemistryFrom3D(m)
            mols.append(m)
    cur.close()
    return mols


def get_mol(conn, mol_id, stereo_id, field_name='mol_block'):
    """
    Returns a single molecule from database
    :param conn: connection to docking DB
    :param mol_id: id of a molecule
    :param stereo_id: stereo_id of a molecule
    :param field_name: name of the field from which a molecule should be retrieved
    :return:
    """
    if field_name in ['mol_block', 'source_mol_block']:
        func = partial(Chem.MolFromMolBlock, removeHs=False)
    elif field_name in ['smi']:
        func = Chem.MolFromSmiles
    else:
        raise AttributeError(f'Wrong field name was specified for a get_mols functions. '
                             f'Allowed: mol_block, source_mol_block, smi. Supplied: {field_name}')

    cur = conn.cursor()
    sql = f'SELECT {field_name} FROM mols WHERE id = ? AND stereo_id = ? AND {field_name} IS NOT NULL'
    res = cur.execute(sql, (mol_id, stereo_id))
    mol = func(res.fetchone()[0])
    return mol<|MERGE_RESOLUTION|>--- conflicted
+++ resolved
@@ -1,11 +1,11 @@
-import time
 import os
 import sqlite3
 import sys
 import tempfile
 from copy import deepcopy
 from functools import partial
-
+from multiprocessing import Pool
+from typing import Optional
 import yaml
 from easydock import read_input
 from easydock.preparation_for_docking import mol_is_3d
@@ -155,9 +155,19 @@
         isomers = tuple(EnumerateStereoisomers(mol,options=opts))
     return isomers
 
-
-def generate_init_data(mol_input, max_stereoisomers, prefix):
+MolBlock = str
+Smi = str
+def generate_init_data(mol_input: tuple[Chem.Mol, str], max_stereoisomers: int, prefix: str) -> list[list[str, tuple[str, int, Smi, Optional[MolBlock]]]]:
+    salt_remover = SaltRemover()
     mol, mol_name = mol_input
+
+    if len(Chem.GetMolFrags(mol, asMols=False, sanitizeFrags=False)) > 1:
+        mol = salt_remover.StripMol(mol, dontRemoveEverything=True)
+        if len(Chem.GetMolFrags(mol, asMols=False, sanitizeFrags=False)) > 1:
+            sys.stderr.write(f'EASYDOCK Warning: molecule {mol.GetProp("_Name")} was skipped, because it has multiple components which could not be fixed by SaltRemover\n')
+            return None
+        sys.stderr.write(f'EASYDOCK Warning: molecule {mol.GetProp("_Name")}, salts were sripped\n')
+        
     if prefix:
         mol_name = f'{prefix}-{mol_name}'
     if mol_is_3d(mol):
@@ -172,24 +182,24 @@
             isomer_list.append(['smi', (mol_name, stereo_id, smi)])
         return isomer_list
 
-def init_db(db_fname, input_fname, ncpu, max_stereoisomers=1, prefix=None):
+def init_db(db_fname: str, input_fname: str, ncpu: int, max_stereoisomers=1, prefix: str=None):
     Chem.SetDefaultPickleProperties(Chem.PropertyPickleOptions.AllProps)
-    start_init = time.time()
 
     pool = Pool(processes=ncpu)
     conn = sqlite3.connect(db_fname)
     cur = conn.cursor()
     data_smi = []  # non 3D structures
     data_mol = []  # 3D structures
-<<<<<<< HEAD
     load_data_params = partial(generate_init_data, max_stereoisomers=max_stereoisomers, prefix=prefix)
-
     data_list = pool.map(load_data_params, read_input.read_input(input_fname), chunksize=1)
 
-    for unique_id_data in data_list:
+    for data_with_unique_id in data_list:
         try:
-            for unique_stereo_id_data in unique_id_data:
-                stdin_format, data = unique_stereo_id_data[0], unique_stereo_id_data[1]
+            if data_with_unique_id is None:
+                continue
+
+            for data_with_unique_stereo_id in data_with_unique_id:
+                stdin_format, data = data_with_unique_stereo_id[0], data_with_unique_stereo_id[1]
                 if stdin_format == 'smi':
                     data_smi.append(data)
                 elif stdin_format == 'mol':
@@ -197,33 +207,9 @@
         except TypeError:
             pass
 
-=======
-    salt_remover = SaltRemover()
-    for mol, mol_name in read_input.read_input(input_fname):
-        if len(Chem.GetMolFrags(mol, asMols=False, sanitizeFrags=False)) > 1:
-            mol = salt_remover.StripMol(mol, dontRemoveEverything=True)
-            if len(Chem.GetMolFrags(mol, asMols=False, sanitizeFrags=False)) > 1:
-                sys.stderr.write(f'EASYDOCK Warning: molecule {mol.GetProp("_Name")} was skipped, because it has multiple components which could not be fixed by SaltRemover\n')
-                continue
-            sys.stderr.write(f'EASYDOCK Warning: molecule {mol.GetProp("_Name")}, salts were sripped\n')
-        if prefix:
-            mol_name = f'{prefix}-{mol_name}'
-        if mol_is_3d(mol):
-            smi = Chem.MolToSmiles(mol, isomericSmiles=True)
-            data_mol.append((mol_name, 0, smi, Chem.MolToMolBlock(mol)))
-        else:
-            isomers = get_isomers(mol, max_stereoisomers)
-            for stereo_id, stereo_mol in enumerate(isomers):
-                smi = Chem.MolToSmiles(stereo_mol, isomericSmiles=True)
-                data_smi.append((mol_name, stereo_id, smi))
->>>>>>> d67dd857
     cur.executemany(f'INSERT INTO mols (id, stereo_id, smi) VALUES(?, ?, ?)', data_smi)
     cur.executemany(f'INSERT INTO mols (id, stereo_id, smi, source_mol_block) VALUES(?, ?, ?, ?)', data_mol)
     conn.commit()
- 
-    end_init = time.time()
-    print('Initialising data finished in ' + str(end_init - start_init), flush=True)
-
 
 def get_protonation_arg_value(db_conn):
     """
