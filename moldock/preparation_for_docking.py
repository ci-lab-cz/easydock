--- conflicted
+++ resolved
@@ -174,20 +174,13 @@
     try:
         mol = mol_embedding_3d(mol, seed=seed)
         if mol:
-<<<<<<< HEAD
-            idx_boron = [a.GetIdx() for a in mol.GetAtoms() if a.GetAtomicNum() == 5]
-            for id_ in idx_boron:
-                if mol.GetAtomWithIdx(id_).GetFormalCharge() < 0:
-                    mol.GetAtomWithIdx(id_).SetFormalCharge(0)
-                mol.GetAtomWithIdx(id_).SetAtomicNum(6)
-                # mol.UpdatePropertyCache() # uncomment if necessary
-=======
             if boron_replacement:
-                idx_boron = [idx for idx, atom in enumerate(mol.GetAtoms()) if atom.GetAtomicNum() == 5]
+                idx_boron = [a.GetIdx() for a in mol.GetAtoms() if a.GetAtomicNum() == 5]
                 for id_ in idx_boron:
+                    if mol.GetAtomWithIdx(id_).GetFormalCharge() < 0:
+                        mol.GetAtomWithIdx(id_).SetFormalCharge(0)
                     mol.GetAtomWithIdx(id_).SetAtomicNum(6)
                     # mol.UpdatePropertyCache() # uncomment if necessary
->>>>>>> 142f9cf5
             mol_conf_pdbqt = mk_prepare_ligand(mol, verbose=False)
             return mol_conf_pdbqt
     except Exception:
@@ -203,12 +196,12 @@
             continue
         atom_type = line[12:16].strip()
         # autodock vina types
-        if 'CA' in line[77:79]: #Calcium is exception
+        if 'CA' in line[77:79]:  # Calcium is exception
             atom_pdbqt_type = 'CA'
         else:
-            atom_pdbqt_type = re.sub('D|A', '', line[77:79]).strip() # can add meeko macrocycle types (G and \d (CG0 etc) in the sub expression if will be going to use it
-
-        if re.search('\d', atom_type[0]) or len(atom_pdbqt_type) == 2: #1HG or two-letter atom names such as CL,FE starts with 13
+            atom_pdbqt_type = re.sub('D|A', '', line[77:79]).strip()  # can add meeko macrocycle types (G and \d (CG0 etc) in the sub expression if will be going to use it
+
+        if re.search('\d', atom_type[0]) or len(atom_pdbqt_type) == 2:  # 1HG or two-letter atom names such as CL,FE starts with 13
             atom_format_type = '{:<4s}'.format(atom_type)
         else:  # starts with 14
             atom_format_type = ' {:<3s}'.format(atom_type)
@@ -231,41 +224,26 @@
 
 
 def boron_reduction(mol_B, mol):
-<<<<<<< HEAD
     idx_boron = {a.GetIdx(): a.GetFormalCharge() for a in mol_B.GetAtoms() if a.GetAtomicNum() == 5}
-    for id_, charge in idx_boron.items():
-        if charge < 0:
-            mol_B.GetAtomWithIdx(id_).SetFormalCharge(0)
-        mol_B.GetAtomWithIdx(id_).SetAtomicNum(6)
-
-    mol = assign_bonds_from_template(mol_B, mol)
-    idx = mol.GetSubstructMatches(mol_B)
-    mol_idx_boron = [tuple(sorted((ids[i], j) for i, j in idx_boron.items())) for ids in idx]
-    mol_idx_boron = list(set(mol_idx_boron))  # retrieve all ids matched possible boron atom positions
-    if len(mol_idx_boron) == 1:  # check whether this set of ids is unique
-        for id_, charge in mol_idx_boron[0]:
-            mol.GetAtomWithIdx(id_).SetAtomicNum(5)
-            mol.GetAtomWithIdx(id_).SetFormalCharge(charge)
-    else:  # if not - several equivalent mappings exist
-        sys.stderr.write('different mappings was detected. The structure cannot be recostructed automatically.')
-        return None
-=======
-    idx_boron = [idx for idx, atom in enumerate(mol_B.GetAtoms()) if atom.GetAtomicNum() == 5]
     if idx_boron:
-        for id_ in idx_boron:
+
+        for id_, charge in idx_boron.items():
+            if charge < 0:
+                mol_B.GetAtomWithIdx(id_).SetFormalCharge(0)
             mol_B.GetAtomWithIdx(id_).SetAtomicNum(6)
+
         mol = assign_bonds_from_template(mol_B, mol)
         idx = mol.GetSubstructMatches(mol_B)
-        mol_idx_boron = [tuple(sorted(ids[i] for i in idx_boron)) for ids in idx]
-        mol_idx_boron = list(set(mol_idx_boron)) # retrieve all ids matched possible boron atom positions
-        if len(mol_idx_boron) == 1: # check whether this set of ids is unique
-            for i in mol_idx_boron[0]:
-                mol.GetAtomWithIdx(i).SetAtomicNum(5)
+        mol_idx_boron = [tuple(sorted((ids[i], j) for i, j in idx_boron.items())) for ids in idx]
+        mol_idx_boron = list(set(mol_idx_boron))  # retrieve all ids matched possible boron atom positions
+        if len(mol_idx_boron) == 1:  # check whether this set of ids is unique
+            for id_, charge in mol_idx_boron[0]:
+                mol.GetAtomWithIdx(id_).SetAtomicNum(5)
+                mol.GetAtomWithIdx(id_).SetFormalCharge(charge)
         else:  # if not - several equivalent mappings exist
-            sys.stderr.write('different mappings in a boron-containing compound was detected. '
-                             'The structure cannot be reconstructed automatically.')
+            sys.stderr.write('different mappings was detected. The structure cannot be recostructed automatically.')
             return None
->>>>>>> 142f9cf5
+
     return mol
 
 
